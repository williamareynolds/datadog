--- conflicted
+++ resolved
@@ -51,22 +51,17 @@
   - base >= 4.7 && < 5
   - buffer-builder
   - bytestring
-<<<<<<< HEAD
   - containers
-=======
   - clock
   - conduit
   - conduit-extra
->>>>>>> cea84b4e
   - dlist
   - exceptions
   - http-client
   - http-client-tls
   - http-types
   - lens
-  - lifted-base
   - resourcet
-  - monad-control
   - mtl
   - mwc-random
   - network
